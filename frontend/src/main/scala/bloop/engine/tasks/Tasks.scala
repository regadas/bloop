package bloop.engine.tasks

import java.nio.file.{Files, Path}

import bloop.cli.ExitStatus
import bloop.config.Config
import bloop.engine.caches.ResultsCache
import bloop.engine.{Dag, Leaf, Parent, State}
import bloop.exec.Forker
import bloop.io.{AbsolutePath, Paths}
import bloop.logging.BspLogger
import bloop.reporter.{BspReporter, LogReporter, Problem, ReporterConfig}
import bloop.testing.{
  DiscoveredTests,
  LoggingEventHandler,
  TestInternals,
  TestSuiteEvent,
  TestSuiteEventHandler
}
import bloop.{CompileInputs, Compiler, Project, ScalaInstance}
import monix.eval.Task
import sbt.internal.inc.bloop.CompileMode
import sbt.internal.inc.{Analysis, AnalyzingCompiler, ConcreteAnalysisContents, FileAnalysisStore}
import sbt.internal.inc.classpath.ClasspathUtilities
import sbt.internal.inc.javac.JavaNoPosition
import sbt.testing._
import xsbt.api.Discovery
import xsbti.Severity
import xsbti.compile.{ClasspathOptionsUtil, CompileAnalysis, MiniSetup, PreviousResult}

object Tasks {
  private val TestFailedStatus: Set[Status] =
    Set(Status.Failure, Status.Error, Status.Canceled)

  private val dateFormat = new java.text.SimpleDateFormat("HH:mm:ss.SSS")
  private def currentTime: String = dateFormat.format(new java.util.Date())

  private case class CompileResult(project: Project, result: Compiler.Result) {
    // Cache hash code here so that `Dag.toDotGraph` doesn't recompute it all the time
    override val hashCode: Int = scala.util.hashing.MurmurHash3.productHash(this)
  }

  private type CompileTask = Task[Dag[CompileResult]]

  import scalaz.Show
  private final implicit val showCompileTask: Show[CompileResult] = new Show[CompileResult] {
    private def seconds(ms: Double): String = s"${ms}ms"
    override def shows(r: CompileResult): String = {
      val project = r.project
      r.result match {
        case Compiler.Result.Empty => s"${project.name} (empty)"
        case Compiler.Result.Cancelled(ms) => s"${project.name} (cancelled, lasted ${ms}ms)"
        case Compiler.Result.Success(_, _, ms) => s"${project.name} (success ${ms}ms)"
        case Compiler.Result.Blocked(on) => s"${project.name} (blocked on ${on.mkString(", ")})"
        case Compiler.Result.Failed(problems, t, ms) =>
          val extra = t match {
            case Some(t) => s"exception '${t.getMessage}', "
            case None => ""
          }
          s"${project.name} (failed with ${Problem.count(problems)}, $extra${ms}ms)"
      }
    }
  }

  /**
   * Performs incremental compilation of the dependencies of `project`, including `project` if
   * `excludeRoot` is `false`, excluding it otherwise.
   *
   * @param state          The current state of Bloop.
   * @param project        The project to compile.
   * @param reporterConfig Configuration of the compilation messages reporter.
   * @param deduplicateFailedCompilation Don't compile a target if it has failed in the same compile run.
   * @param excludeRoot    If `true`, compile only the dependencies of `project`. Otherwise, includ `project`.
   * @return The new state of Bloop after compilation.
   */
  def compile(
      state: State,
      project: Project,
      reporterConfig: ReporterConfig,
      deduplicateFailedCompilation: Boolean,
      compileMode: CompileMode.ConfigurableMode,
      excludeRoot: Boolean
  ): Task[State] = {
    import state.{logger, compilerCache}
    def toInputs(
        project: Project,
        instance: ScalaInstance,
        sources: Array[AbsolutePath],
        config: ReporterConfig,
        result: PreviousResult
    ) = {
      val classpath = project.classpath
      val classesDir = project.classesDir
      val target = project.out
      val scalacOptions = project.scalacOptions.toArray
      val javacOptions = project.javacOptions.toArray
      val classpathOptions = project.classpathOptions
      val cwd = state.build.origin.getParent
      val compileOrder = project.compileOrder

      // Set the reporter based on the kind of logger to publish diagnostics
      val reporter = logger match {
        case bspLogger: BspLogger =>
          // Don't show errors in reverse order, log as they come!
          new BspReporter(project, bspLogger, cwd, identity, config.copy(reverseOrder = false))
        case _ => new LogReporter(logger, cwd, identity, config)
      }

      // FORMAT: OFF
      CompileInputs(instance, compilerCache, sources, classpath, Array(), classesDir, target, scalacOptions, javacOptions, compileOrder, classpathOptions, result, reporter, compileMode, logger)
      // FORMAT: ON
    }

<<<<<<< HEAD
    def compile(project: Project): Task[Compiler.Result] = {
      logger.debug(s"Scheduled compilation of '$project' starting at $currentTime.")
      val previous = state.results.lastSuccessfulResult(project)
      Compiler.compile(toInputs(project, reporterConfig, previous))
=======
    def compile(project: Project): Compiler.Result = {
      def err(msg: String): Problem =
        Problem(-1, Severity.Error, msg, JavaNoPosition, "")

      val sources = project.sources.distinct
      val javaSources = sources.flatMap(src => Paths.getAllFiles(src, "glob:**.java")).distinct
      val scalaSources = sources.flatMap(src => Paths.getAllFiles(src, "glob:**.scala")).distinct
      val uniqueSources = (javaSources ++ scalaSources).toArray
      project.scalaInstance match {
        case Some(instance) =>
          logger.debug(s"Scheduled compilation of '$project' starting at $currentTime.")
          val previous = state.results.lastSuccessfulResult(project)
          Compiler.compile(toInputs(project, instance, uniqueSources, reporterConfig, previous))
        case None =>
          val addScalaConfiguration = err(
            "Add Scala configuration to the project. If that doesn't fix it, report it upstream")
          // Either return empty result or report
          (scalaSources, javaSources) match {
            case (Nil, Nil) => Compiler.Result.Empty
            case (_: List[AbsolutePath], Nil) =>
              // Let's notify users there is no Scala configuration for a project with Scala sources
              val msg =
                s"Failed to compile project '${project.name}': found Scala sources but project is missing Scala configuration."
              Compiler.Result.Failed(Array(err(msg), addScalaConfiguration), 1)
            case (_, _: List[AbsolutePath]) =>
              // If Java sources exist, we cannot compile them without an instance, fail fast!
              val msg =
                s"Failed to compile ${project.name}'s Java sources because the default Scala instance couldn't be created."
              Compiler.Result.Failed(Array(err(msg), addScalaConfiguration), 1)
          }
      }
>>>>>>> f535750d
    }

    def failed(results: List[(Project, Compiler.Result)]): List[Project] = {
      results.collect {
        case (p, _: Compiler.Result.Cancelled) => p
        case (p, _: Compiler.Result.Failed) => p
      }
    }

    val dag = state.build.getDagFor(project)
    def triggerCompile: Task[State] = {
      toCompileTask(dag, compile(_)).map { results0 =>
        if (logger.isVerbose)
          logger.debug(Dag.toDotGraph(results0))
        val results = Dag.dfs(results0).map(r => (r.project, r.result))
        val failures = failed(results).distinct
        val newState = state.copy(results = state.results.addResults(results))
        if (failures.isEmpty) newState.copy(status = ExitStatus.Ok)
        else {
          failures.foreach(p => logger.error(s"'${p.name}' failed to compile."))
          newState.copy(status = ExitStatus.CompilationError)
        }
      }
    }

    if (!deduplicateFailedCompilation) triggerCompile
    else {
      // Check dependent projects didn't fail in previous sequential compile
      val allDependencies = Dag.dfs(dag).toSet
      val dependentResults =
        state.results.allResults.filter(pr => allDependencies.contains(pr._1))
      val failedDependentProjects = failed(dependentResults.toList)
      if (!failedDependentProjects.isEmpty) {
        val failedProjects = failedDependentProjects.map(p => s"'${p.name}'").mkString(", ")
        logger.warn(
          s"Skipping compilation of project '$project'; dependent $failedProjects failed to compile.")
        Task.now(state.copy(status = ExitStatus.CompilationError))
      } else triggerCompile
    }
  }

  /**
   * Turns a dag of projects into a task that returns a dag of compilation results
   * that can then be used to debug the evaluation of the compilation within Monix
   * and access the compilation results received from Zinc.
   *
   * @param dag The dag of projects to be compiled.
   * @return A task that returns a dag of compilation results.
   */
  private def toCompileTask(
      dag: Dag[Project],
      compile: Project => Task[Compiler.Result]
  ): CompileTask = {
    val tasks = new scala.collection.mutable.HashMap[Dag[Project], CompileTask]()
    def register(k: Dag[Project], v: CompileTask): CompileTask = { tasks.put(k, v); v }

    def blockedBy(dag: Dag[CompileResult]): Option[Project] = {
      dag match {
        case Leaf(CompileResult(_, Compiler.Result.Ok(_))) => None
        case Leaf(CompileResult(project, _)) => Some(project)
        case Parent(CompileResult(_, Compiler.Result.Ok(_)), _) => None
        case Parent(CompileResult(project, _), _) => Some(project)
      }
    }

    def loop(dag: Dag[Project]): CompileTask = {
      tasks.get(dag) match {
        case Some(task) => task
        case None =>
          val task = dag match {
            case Leaf(project) => compile(project).map(res => Leaf(CompileResult(project, res)))
            case Parent(project, dependencies) =>
              val downstream = dependencies.map(loop)
              Task.gatherUnordered(downstream).flatMap { results =>
                val failed = results.flatMap(dag => blockedBy(dag).toList)
                if (failed.isEmpty) {
                  compile(project).map(res => Parent(CompileResult(project, res), results))
                } else {
                  // Register the name of the projects we're blocked on (intransitively)
                  val blocked = Compiler.Result.Blocked(failed.map(_.name))
                  Task.now(Parent(CompileResult(project, blocked), results))
                }
              }
          }
          register(dag, task.memoize)
      }
    }

    loop(dag)
  }

  /**
   * Cleans the previous results of the projects specified in `targets`.
   *
   * @param state   The current state of Bloop.
   * @param targets The projects to clean.
   * @param includeDeps Do not run clean for dependencies.
   * @return The new state of Bloop after cleaning.
   */
  def clean(state: State, targets: List[Project], includeDeps: Boolean): Task[State] = Task {
    val allTargetsToClean =
      if (!includeDeps) targets
      else targets.flatMap(t => Dag.dfs(state.build.getDagFor(t))).distinct
    val newResults = state.results.cleanSuccessful(allTargetsToClean)
    state.copy(results = newResults)
  }

  /**
   * Starts a Scala REPL with the dependencies of `project` on the classpath, including `project`
   * if `noRoot` is false, excluding it otherwise.
   *
   * @param state   The current state of Bloop.
   * @param project The project for which to start the REPL.
   * @param noRoot  If false, include `project` on the classpath. Do not include it otherwise.
   * @return The new state of Bloop.
   */
  def console(
      state: State,
      project: Project,
<<<<<<< HEAD
      noRoot: Boolean
  ): Task[State] = Task {
    val scalaInstance = project.scalaInstance
    val classpath = project.classpath
    val classpathFiles = classpath.map(_.underlying.toFile).toSeq
    state.logger.debug(s"Setting up the console classpath with ${classpathFiles.mkString(", ")}")
    val loader = ClasspathUtilities.makeLoader(classpathFiles, scalaInstance)
    val compiler = state.compilerCache.get(scalaInstance).scalac.asInstanceOf[AnalyzingCompiler]
    val classpathOptions = ClasspathOptionsUtil.repl
    val options = project.scalacOptions :+ "-Xnojline"
    compiler.console(classpathFiles, options, classpathOptions, "", "", state.logger)(Some(loader))
=======
      config: ReporterConfig,
      noRoot: Boolean
  ): Task[State] = Task {
    import state.logger
    project.scalaInstance match {
      case Some(instance) =>
        val classpath = project.classpath
        val entries = classpath.map(_.underlying.toFile).toSeq
        logger.debug(s"Setting up the console classpath with ${entries.mkString(", ")}")
        val loader = ClasspathUtilities.makeLoader(entries, instance)
        val compiler = state.compilerCache.get(instance).scalac.asInstanceOf[AnalyzingCompiler]
        val opts = ClasspathOptionsUtil.repl
        val options = project.scalacOptions :+ "-Xnojline"
        // We should by all means add better error handling here!
        compiler.console(entries, options, opts, "", "", state.logger)(Some(loader))
      case None => logger.error(s"Missing Scala configuration on project '${project.name}'")
    }

>>>>>>> f535750d
    state
  }

  /**
   * Persists every analysis file (the state of the incremental compiler) on disk in parallel.
   *
   * @param state The current state of Bloop
   * @return The task that will persist all the results in parallel.
   */
  def persist(state: State): Task[Unit] = {
    val out = state.commonOptions.ngout
    import bloop.util.JavaCompat.EnrichOptional
    def persist(project: Project, result: PreviousResult): Unit = {
      def toBinaryFile(analysis: CompileAnalysis, setup: MiniSetup): Unit = {
        val storeFile = project.analysisOut
        state.commonOptions.ngout.println(s"Writing ${storeFile.syntax}.")
        FileAnalysisStore.binary(storeFile.toFile).set(ConcreteAnalysisContents(analysis, setup))
        ResultsCache.persisted.add(result)
        ()
      }

      val analysis = result.analysis().toOption
      val setup = result.setup().toOption
      (analysis, setup) match {
        case (Some(analysis), Some(setup)) =>
          if (ResultsCache.persisted.contains(result)) ()
          else toBinaryFile(analysis, setup)
        case (Some(analysis), None) =>
          out.println(s"$project has analysis but not setup after compilation. Report upstream.")
        case (None, Some(analysis)) =>
          out.println(s"$project has setup but not analysis after compilation. Report upstream.")
        case (None, None) => out.println(s"Project $project has no analysis and setup.")
      }
    }

    val ts = state.results.allSuccessful.map { case (p, result) => Task(persist(p, result)) }
    Task.gatherUnordered(ts).map(_ => ())
  }

  /**
   * Run the tests for `project` and its dependencies (optional).
   *
   * @param state The current state of Bloop.
   * @param project The project for which to run the tests.
   * @param cwd      The directory in which to start the forked JVM.
   * @param includeDependencies Run test in the dependencies of `project`.
   * @param testFilter A function from a fully qualified class name to a Boolean, indicating whether
   *                   a test must be included.
   * @return The new state of Bloop.
   */
  def test(
      state: State,
      project: Project,
      cwd: AbsolutePath,
      includeDependencies: Boolean,
      frameworkSpecificRawArgs: List[String],
      testFilter: String => Boolean,
      testEventHandler: TestSuiteEventHandler
  ): Task[State] = {
    import state.logger
    import bloop.util.JavaCompat.EnrichOptional
    def foundFrameworks(frameworks: List[Framework]) = frameworks.map(_.name).mkString(", ")

    // Test arguments coming after `--` can only be used if only one mapping is found
    def considerFrameworkArgs(frameworks: List[Framework]): List[Config.TestArgument] = {
      if (frameworkSpecificRawArgs.isEmpty) Nil
      else {
        frameworks match {
          case Nil => Nil
          case List(oneFramework) =>
            val rawArgs = frameworkSpecificRawArgs
            val cls = oneFramework.getClass.getName()
            logger.debug(s"Test options '$rawArgs' assigned to the only found framework $cls'.")
            List(Config.TestArgument(rawArgs, Some(Config.TestFramework(List(cls)))))
          case frameworks =>
            val frameworkNames = foundFrameworks(frameworks)
            val ignoredArgs = frameworkSpecificRawArgs.mkString(" ")
            logger.warn(
              s"Ignored CLI test options '${ignoredArgs}' can only be applied to one framework, found: $frameworkNames")
            Nil
        }
      }
    }

    var failure = false
    val projectsToTest =
      if (!includeDependencies) List(project) else Dag.dfs(state.build.getDagFor(project))
    val testTasks = projectsToTest.map { project =>
      val projectName = project.name
      val forker = Forker(project.javaEnv, project.classpath)
      val testLoader = forker.newClassLoader(Some(TestInternals.filteredLoader))
      val frameworks = project.testFrameworks
        .flatMap(f => TestInternals.loadFramework(testLoader, f.names, logger))
      logger.debug(s"Found frameworks: ${foundFrameworks(frameworks)}")

      val frameworkArgs = considerFrameworkArgs(frameworks)
      val lastCompileResult = state.results.lastSuccessfulResult(project)
      val analysis = lastCompileResult.analysis().toOption.getOrElse {
        logger.warn(s"Test execution is triggered but no compilation detected for ${projectName}.")
        Analysis.empty
      }

      val discovered = {
        val tests = discoverTests(analysis, frameworks)
        val excluded = project.testOptions.excludes.toSet
        val ungroupedTests = tests.toList.flatMap {
          case (framework, tasks) => tasks.map(t => (framework, t))
        }

        val (includedTests, excludedTests) = ungroupedTests.partition {
          case (_, task) =>
            val fqn = task.fullyQualifiedName()
            !excluded(fqn) && testFilter(fqn)
        }

        if (logger.isVerbose) {
          val allNames = ungroupedTests.map(_._2.fullyQualifiedName).mkString(", ")
          val includedNames = includedTests.map(_._2.fullyQualifiedName).mkString(", ")
          val excludedNames = excludedTests.map(_._2.fullyQualifiedName).mkString(", ")
          logger.debug(s"Bloop found the following tests for $projectName: $allNames")
          logger.debug(s"The following tests were included by the filter: $includedNames")
          logger.debug(s"The following tests were excluded by the filter: $excludedNames")
        }

        DiscoveredTests(testLoader, includedTests.groupBy(_._1).mapValues(_.map(_._2)))
      }

      val opts = state.commonOptions
      val args = project.testOptions.arguments ++ frameworkArgs

      /* Intercept test failures to set the correct error code */
      val failureHandler = new LoggingEventHandler(state.logger) {
        override def report(): Unit = testEventHandler.report()
        override def handle(event: TestSuiteEvent): Unit = {
          testEventHandler.handle(event)
          event match {
            case TestSuiteEvent.Results(_, ev)
                if ev.exists(e => TestFailedStatus.contains(e.status())) =>
              failure = true
            case _ => ()
          }
        }
      }

      logger.debug(s"Running test suites with arguments: $args")
      TestInternals.execute(cwd, forker, discovered, args, failureHandler, logger, opts)
    }

    // For now, test execution is only sequential.
    Task.sequence(testTasks).map { exitCodes =>
      // When the test execution is over report no matter what the result is
      testEventHandler.report()
      logger.debug(s"Test suites failed: $failure")
      val isOk = !failure && exitCodes.forall(_ == 0)
      if (isOk) state.mergeStatus(ExitStatus.Ok)
      else state.copy(status = ExitStatus.TestExecutionError)
    }
  }

  /**
   * Runs the fully qualified class `className` in `project`.
   *
   * @param state     The current state of Bloop.
   * @param project   The project to run.
   * @param cwd       The directory in which to start the forked JVM.
   * @param fqn       The fully qualified name of the main class.
   * @param args      The arguments to pass to the main class.
   */
  def runJVM(state: State,
             project: Project,
             cwd: AbsolutePath,
             fqn: String,
             args: Array[String]): Task[State] = {
    val classpath = project.classpath
    val processConfig = Forker(project.javaEnv, classpath)
    val runTask = processConfig.runMain(cwd, fqn, args, state.logger, state.commonOptions)
    runTask.map { exitCode =>
      val exitStatus = Forker.exitStatus(exitCode)
      state.mergeStatus(exitStatus)
    }
  }

  /**
   * Runs the fully qualified class `className` in a Native or JavaScript `project`.
   *
   * @param state     The current state of Bloop.
   * @param project   The project to run.
   * @param cwd       The directory in which to start the forked run process.
   * @param fqn       The fully qualified name of the main class.
   * @param args      The arguments to pass to the main class.
   */
  def runNativeOrJs(
      state: State,
      project: Project,
      cwd: AbsolutePath,
      fqn: String,
      args: Array[String]
  ): Task[State] = {
    Forker.run(cwd, args, state.logger, state.commonOptions).map { exitCode =>
      val exitStatus = Forker.exitStatus(exitCode)
      state.mergeStatus(exitStatus)
    }
  }

  /**
   * Finds the main classes in `project`.
   *
   * @param state   The current state of Bloop.
   * @param project The project for which to find the main classes.
   * @return An array containing all the main classes that were detected.
   */
  def findMainClasses(state: State, project: Project): List[String] = {
    import state.logger
    import bloop.util.JavaCompat.EnrichOptional
    val analysis = state.results.lastSuccessfulResult(project).analysis().toOption match {
      case Some(analysis: Analysis) => analysis
      case _ =>
        logger.warn(s"`Run` is triggered but no compilation detected from '${project.name}'.")
        Analysis.empty
    }

    val mainClasses = analysis.infos.allInfos.values.flatMap(_.getMainClasses).toList
    logger.debug(s"Found ${mainClasses.size} main classes${mainClasses.mkString(": ", ", ", ".")}")
    mainClasses
  }

  def reasonOfInvalidPath(output: Path): Option[String] = {
    if (Files.isDirectory(output))
      Some(s"The output path $output does not point to a file.")
    else if (!Files.isWritable(output.getParent))
      Some(s"The output path ${output.getParent} cannot be created.")
    else None
  }

  def reasonOfInvalidPath(output: Path, extension: String): Option[String] = {
    reasonOfInvalidPath(output).orElse {
      if (!output.toString.endsWith(extension))
        // This is required for the Scala.js linker, otherwise it will throw an exception
        Some(s"The output path $output must have the extension '$extension'.")
      else None
    }
  }

  private[bloop] def pickTestProject(projectName: String, state: State): Option[Project] = {
    state.build.getProjectFor(s"$projectName-test").orElse(state.build.getProjectFor(projectName))
  }

  private[bloop] def discoverTests(
      analysis: CompileAnalysis,
      frameworks: List[Framework]
  ): Map[Framework, List[TaskDef]] = {
    import scala.collection.mutable
    val (subclassPrints, annotatedPrints) = TestInternals.getFingerprints(frameworks)
    val definitions = TestInternals.potentialTests(analysis)
    val discovered = Discovery(subclassPrints.map(_._1), annotatedPrints.map(_._1))(definitions)
    val tasks = mutable.Map.empty[Framework, mutable.Buffer[TaskDef]]
    frameworks.foreach(tasks(_) = mutable.Buffer.empty)
    discovered.foreach {
      case (defn, discovered) =>
        TestInternals.matchingFingerprints(subclassPrints, annotatedPrints, discovered).foreach {
          case (_, _, framework, fingerprint) =>
            tasks(framework) += new TaskDef(defn.name, fingerprint, false, Array(new SuiteSelector))
        }
    }
    tasks.mapValues(_.toList).toMap
  }
}<|MERGE_RESOLUTION|>--- conflicted
+++ resolved
@@ -111,13 +111,7 @@
       // FORMAT: ON
     }
 
-<<<<<<< HEAD
     def compile(project: Project): Task[Compiler.Result] = {
-      logger.debug(s"Scheduled compilation of '$project' starting at $currentTime.")
-      val previous = state.results.lastSuccessfulResult(project)
-      Compiler.compile(toInputs(project, reporterConfig, previous))
-=======
-    def compile(project: Project): Compiler.Result = {
       def err(msg: String): Problem =
         Problem(-1, Severity.Error, msg, JavaNoPosition, "")
 
@@ -130,25 +124,25 @@
           logger.debug(s"Scheduled compilation of '$project' starting at $currentTime.")
           val previous = state.results.lastSuccessfulResult(project)
           Compiler.compile(toInputs(project, instance, uniqueSources, reporterConfig, previous))
+
         case None =>
           val addScalaConfiguration = err(
             "Add Scala configuration to the project. If that doesn't fix it, report it upstream")
           // Either return empty result or report
           (scalaSources, javaSources) match {
-            case (Nil, Nil) => Compiler.Result.Empty
+            case (Nil, Nil) => Task.now(Compiler.Result.Empty)
             case (_: List[AbsolutePath], Nil) =>
               // Let's notify users there is no Scala configuration for a project with Scala sources
               val msg =
                 s"Failed to compile project '${project.name}': found Scala sources but project is missing Scala configuration."
-              Compiler.Result.Failed(Array(err(msg), addScalaConfiguration), 1)
+              Task.now(Compiler.Result.Failed(List(err(msg), addScalaConfiguration), None, 1))
             case (_, _: List[AbsolutePath]) =>
               // If Java sources exist, we cannot compile them without an instance, fail fast!
               val msg =
                 s"Failed to compile ${project.name}'s Java sources because the default Scala instance couldn't be created."
-              Compiler.Result.Failed(Array(err(msg), addScalaConfiguration), 1)
+              Task.now(Compiler.Result.Failed(List(err(msg), addScalaConfiguration), None, 1))
           }
       }
->>>>>>> f535750d
     }
 
     def failed(results: List[(Project, Compiler.Result)]): List[Project] = {
@@ -268,20 +262,6 @@
   def console(
       state: State,
       project: Project,
-<<<<<<< HEAD
-      noRoot: Boolean
-  ): Task[State] = Task {
-    val scalaInstance = project.scalaInstance
-    val classpath = project.classpath
-    val classpathFiles = classpath.map(_.underlying.toFile).toSeq
-    state.logger.debug(s"Setting up the console classpath with ${classpathFiles.mkString(", ")}")
-    val loader = ClasspathUtilities.makeLoader(classpathFiles, scalaInstance)
-    val compiler = state.compilerCache.get(scalaInstance).scalac.asInstanceOf[AnalyzingCompiler]
-    val classpathOptions = ClasspathOptionsUtil.repl
-    val options = project.scalacOptions :+ "-Xnojline"
-    compiler.console(classpathFiles, options, classpathOptions, "", "", state.logger)(Some(loader))
-=======
-      config: ReporterConfig,
       noRoot: Boolean
   ): Task[State] = Task {
     import state.logger
@@ -299,7 +279,6 @@
       case None => logger.error(s"Missing Scala configuration on project '${project.name}'")
     }
 
->>>>>>> f535750d
     state
   }
 
